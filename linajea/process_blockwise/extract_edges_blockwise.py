--- conflicted
+++ resolved
@@ -25,27 +25,9 @@
         data_dir='../01_data',
         **kwargs):
 
-<<<<<<< HEAD
-    # get absolute paths
-    if os.path.isfile(sample) or sample.endswith((".zarr", ".n5")):
-        sample_dir = os.path.abspath(os.path.join(data_dir,
-                                                  os.path.dirname(sample)))
-    else:
-        sample_dir = os.path.abspath(os.path.join(data_dir, sample))
-
-    # get ROI of source
-    with open(os.path.join(sample_dir, 'attributes.json'), 'r') as f:
-        attributes = json.load(f)
-
-    voxel_size = daisy.Coordinate(attributes['resolution'])
-    shape = daisy.Coordinate(attributes['shape'])
-    offset = daisy.Coordinate(attributes['offset'])
-    source_roi = daisy.Roi(offset, shape*voxel_size)
-=======
     data_dir = '../01_data'
 
     voxel_size, source_roi = get_source_roi(data_dir, sample)
->>>>>>> 33f0a511
 
     # limit to specific frames, if given
     if frames:
