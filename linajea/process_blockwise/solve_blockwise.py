import daisy
from linajea import CandidateDatabase
from .daisy_check_functions import (
        check_function, write_done,
        check_function_all_blocks, write_done_all_blocks)
<<<<<<< HEAD
from linajea.tracking import track
=======
from ..datasets import get_source_roi
from linajea.tracking import TrackingParameters, track
>>>>>>> 701a7ddb
import logging
import time

logger = logging.getLogger(__name__)
logging.basicConfig(level=logging.INFO)


def solve_blockwise(
        db_host,
        db_name,
        sample,
        parameters,  # list of TrackingParameters
        num_workers=8,
        frames=None,
        limit_to_roi=None,
        from_scratch=False,
        data_dir='../01_data',
        **kwargs):

    block_size = daisy.Coordinate(parameters[0].block_size)
    context = daisy.Coordinate(parameters[0].context)
    # block size and context must be the same for all parameters!
    for i in range(len(parameters)):
        assert list(block_size) == parameters[i].block_size,\
                "%s not equal to %s" %\
                (block_size, parameters[i].block_size)
        assert list(context) == parameters[i].context

    voxel_size, source_roi = get_source_roi(data_dir, sample)

    # determine parameters id from database
    graph_provider = CandidateDatabase(
        db_name,
        db_host)
    parameters_id = [graph_provider.get_parameters_id(p) for p in parameters]

    if from_scratch:
        for pid in parameters_id:
            graph_provider.set_parameters_id(pid)
            graph_provider.reset_selection()

    # limit to specific frames, if given
    if frames:
        logger.info("Solving in frames %s" % frames)
        begin, end = frames
        crop_roi = daisy.Roi(
            (begin, None, None, None),
            (end - begin, None, None, None))
        source_roi = source_roi.intersect(crop_roi)
    # limit to roi, if given
    if limit_to_roi:
        logger.info("limiting to roi %s" % str(limit_to_roi))
        source_roi = source_roi.intersect(limit_to_roi)

    block_write_roi = daisy.Roi(
        (0, 0, 0, 0),
        block_size)
    block_read_roi = block_write_roi.grow(
        context,
        context)
    total_roi = source_roi.grow(
        context,
        context)

    logger.info("Solving in %s", total_roi)

    param_names = ['solve_' + str(_id) for _id in parameters_id]
    if len(parameters_id) > 1:
        # check if set of parameters is already done
        step_name = 'solve_' + str(hash(frozenset(parameters_id)))
        if check_function_all_blocks(step_name, db_name, db_host):
            logger.info("Param set with name %s already completed. Exiting",
                        step_name)
            return True
    else:
        step_name = 'solve_' + str(parameters_id[0])
    # Check each individual parameter to see if it is done
    # if it is, remove it from the list
    done_indices = []
    for _id, name in zip(parameters_id, param_names):
        if check_function_all_blocks(name, db_name, db_host):
            logger.info("Params with id %d already completed. Removing", _id)
            done_indices.append(parameters_id.index(_id))
    for index in done_indices[::-1]:
        del parameters_id[index]
        del parameters[index]
        del param_names[index]
    logger.debug(parameters_id)
    if len(parameters_id) == 0:
        logger.info("All parameters in set already completed. Exiting")
        return True

    success = daisy.run_blockwise(
        total_roi,
        block_read_roi,
        block_write_roi,
        process_function=lambda b: solve_in_block(
            db_host,
            db_name,
            parameters,
            b,
            parameters_id,
            solution_roi=source_roi),
        # Note: in the case of a set of parameters,
        # we are assuming that none of the individual parameters are
        # half done and only checking the hash for each block
        check_function=lambda b: check_function(
            b,
            step_name,
            db_name,
            db_host),
        num_workers=num_workers,
        fit='overhang')
    if success:
        # write all done to individual parameters and set
        write_done_all_blocks(
            step_name,
            db_name,
            db_host)
        for name in param_names:
            write_done_all_blocks(
                name,
                db_name,
                db_host)
    logger.info("Finished solving")
    return success


def solve_in_block(
        db_host,
        db_name,
        parameters,
        block,
        parameters_id,
        solution_roi=None):
    # Solution_roi is the total roi that you want a solution in
    # Limiting the block to the solution_roi allows you to solve
    # all the way to the edge, without worrying about reading
    # data from outside the solution roi
    # or paying the appear or disappear costs unnecessarily

    if len(parameters_id) == 1:
        step_name = 'solve_' + str(parameters_id[0])
    else:
        _id = hash(frozenset(parameters_id))
        step_name = 'solve_' + str(_id)
    logger.debug("Solving in block %s", block)

    if solution_roi:
        # Limit block to source_roi
        logger.debug("Block write roi: %s", block.write_roi)
        logger.debug("Solution roi: %s", solution_roi)
        read_roi = block.read_roi.intersect(solution_roi)
        write_roi = block.write_roi.intersect(solution_roi)
    else:
        read_roi = block.read_roi
        write_roi = block.write_roi

    logger.debug("Write roi: %s", str(write_roi))

    graph_provider = CandidateDatabase(
        db_name,
        db_host,
        mode='r+')
    start_time = time.time()
    selected_keys = ['selected_' + str(pid) for pid in parameters_id]
    edge_attrs = selected_keys.copy()
    edge_attrs.extend(["prediction_distance", "distance"])
    graph = graph_provider.get_graph(
            read_roi,
            edge_attrs=edge_attrs
            )

    # remove dangling nodes and edges
    dangling_nodes = [
        n
        for n, data in graph.nodes(data=True)
        if 't' not in data
    ]
    graph.remove_nodes_from(dangling_nodes)

    num_nodes = graph.number_of_nodes()
    num_edges = graph.number_of_edges()
    logger.info("Reading graph with %d nodes and %d edges took %s seconds"
                % (num_nodes, num_edges, time.time() - start_time))

    if num_edges == 0:
        logger.info("No edges in roi %s. Skipping"
                    % read_roi)
        write_done(block, step_name, db_name, db_host)
        return 0

    frames = [read_roi.get_offset()[0],
              read_roi.get_offset()[0] + read_roi.get_shape()[0]]
    track(graph, parameters, selected_keys, frames=frames)
    start_time = time.time()
    graph.update_edge_attrs(
            write_roi,
            attributes=selected_keys)
    logger.info("Updating %d keys for %d edges took %s seconds"
                % (len(selected_keys),
                   num_edges,
                   time.time() - start_time))
    write_done(block, step_name, db_name, db_host)
    return 0<|MERGE_RESOLUTION|>--- conflicted
+++ resolved
@@ -3,12 +3,8 @@
 from .daisy_check_functions import (
         check_function, write_done,
         check_function_all_blocks, write_done_all_blocks)
-<<<<<<< HEAD
 from linajea.tracking import track
-=======
 from ..datasets import get_source_roi
-from linajea.tracking import TrackingParameters, track
->>>>>>> 701a7ddb
 import logging
 import time
 
